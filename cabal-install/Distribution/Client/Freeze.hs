--- conflicted
+++ resolved
@@ -13,12 +13,9 @@
 -- The cabal freeze command
 -----------------------------------------------------------------------------
 module Distribution.Client.Freeze (
-<<<<<<< HEAD
     freeze,
-    planPackages
-=======
-    freeze, getFreezePkgs
->>>>>>> e65fe1f2
+    planPackages,
+    getFreezePkgs
   ) where
 
 import Distribution.Client.Config ( SavedConfig(..) )
